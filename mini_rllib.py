--- conflicted
+++ resolved
@@ -59,18 +59,13 @@
         # Stochastic actions?
         self.is_slippery = config.get("is_slippery", True)
         # The maximum time steps per episode.
-<<<<<<< HEAD
         self.max_timesteps = 100
         self.np_random = None
         self.reset()
 
     def seed(self, seed=None):
         self.np_random, actual_seed = seeding.np_random(seed)
-        return [actual_seed]    
-
-    def step(self, action: int) -> Tuple[int, float, bool, dict]:
-=======
-        self.max_timesteps = 50
+        return [actual_seed]
 
     def reset(self, seed=None, options=None) -> Tuple[int, dict]:
         """Resets the env and returns the initial observation of the new episode.
@@ -86,7 +81,6 @@
         return self._get_obs(), {}
 
     def step(self, action: int) -> Tuple[int, float, bool, bool, dict]:
->>>>>>> 2a5433b8
         """Performs one step in the ongoing episode using `action`.
 
         Args:
@@ -233,7 +227,6 @@
     def _run_n_episodes(self, n, env_idx, seeds_for_this_worker) -> np.ndarray:
         # grab the respective environment 
         num_episodes = 0
-<<<<<<< HEAD
         env = self.envs[env_idx]
         observations = []
 
@@ -242,23 +235,6 @@
             # the custom seed() method is called to set the np_random and seed of the env.
             env.seed(int(episode_seed))
             obs = env.reset()
-            
-=======
-        seed = random_state.randint(1e9)
-        np.random.seed(seed + 1)
-
-        obs, _ = self.envs[env_idx].reset(seed=seed)
-
-        observations = [obs]
-        while True:
-            action = np.random.randint(0, 3)
-            obs, reward, terminated, truncated, _ = self.envs[env_idx].step(action)
-            if terminated or truncated:
-                num_episodes += 1
-                if num_episodes >= n:
-                    break
-                obs, _ = self.envs[env_idx].reset()
->>>>>>> 2a5433b8
             observations.append(obs)
             done = False
             while not done:
